--- conflicted
+++ resolved
@@ -1,11 +1,7 @@
 {
   "name": "gatsby-plugin-react-next",
   "description": "Use React 16 with your Gatsby v1 site",
-<<<<<<< HEAD
   "version": "2.0.1-0",
-=======
-  "version": "1.0.10",
->>>>>>> 0649a0e8
   "author": "Kyle Mathews <mathews.kyle@gmail.com>",
   "bugs": {
     "url": "https://github.com/gatsbyjs/gatsby/issues"
@@ -29,14 +25,7 @@
   "peerDependencies": {
     "gatsby": "^1.0.0"
   },
-<<<<<<< HEAD
-  "repository": {
-    "type": "git",
-    "url": "https://github.com/gatsbyjs/gatsby.git"
-  },
-=======
   "repository": "https://github.com/gatsbyjs/gatsby/tree/master/packages/gatsby-plugin-react-next",
->>>>>>> 0649a0e8
   "scripts": {
     "build": "babel src --out-dir . --ignore __tests__",
     "prepublish": "cross-env NODE_ENV=production npm run build",
