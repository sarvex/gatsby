--- conflicted
+++ resolved
@@ -1,23 +1,13 @@
 {
   "name": "gatsby-plugin-sass",
   "description": "Gatsby plugin to handle scss/sass files",
-<<<<<<< HEAD
   "version": "2.0.0-alpha.2",
-=======
-  "version": "1.0.18",
->>>>>>> 0649a0e8
   "author": "Daniel Farrell <daniel@mobelux.com>",
   "bugs": {
     "url": "https://github.com/gatsbyjs/gatsby/issues"
   },
   "dependencies": {
-<<<<<<< HEAD
     "@babel/runtime": "^7.0.0-beta.38",
-=======
-    "babel-runtime": "^6.26.0",
-    "extract-text-webpack-plugin": "^1.0.1",
-    "gatsby-1-config-css-modules": "^1.0.10",
->>>>>>> 0649a0e8
     "node-sass": "^4.5.2",
     "sass-loader": "^6.0.6"
   },
@@ -38,14 +28,7 @@
     "gatsby": "^1.0.0"
   },
   "readme": "README.md",
-<<<<<<< HEAD
-  "repository": {
-    "type": "git",
-    "url": "https://github.com/gatsbyjs/gatsby.git"
-  },
-=======
   "repository": "https://github.com/gatsbyjs/gatsby/tree/master/packages/gatsby-plugin-sass",
->>>>>>> 0649a0e8
   "scripts": {
     "build": "babel src --out-dir . --ignore __tests__",
     "prepublish": "cross-env NODE_ENV=production npm run build",
