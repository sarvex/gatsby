--- conflicted
+++ resolved
@@ -7,16 +7,10 @@
     "url": "https://github.com/gatsbyjs/gatsby/issues"
   },
   "dependencies": {
-<<<<<<< HEAD
-    "@babel/runtime": "^7.15.4",
-    "@contentful/rich-text-react-renderer": "^15.12.1",
-    "@contentful/rich-text-links": "^15.12.1",
-    "@contentful/rich-text-types": "^15.12.1",
-=======
     "@babel/runtime": "^7.20.13",
     "@contentful/rich-text-react-renderer": "^15.16.2",
+    "@contentful/rich-text-links": "^15.15.1",
     "@contentful/rich-text-types": "^15.15.1",
->>>>>>> c6c89eae
     "@hapi/joi": "^15.1.1",
     "@vercel/fetch-retry": "^5.1.3",
     "chalk": "^4.1.2",
