--- conflicted
+++ resolved
@@ -73,11 +73,7 @@
 ```javascript
 createFilePath({
   // The node you'd like to convert to a path
-<<<<<<< HEAD
-  // e.g. froom a markdown, JSON, YAML file, etc
-=======
   // e.g. from a markdown, JSON, YAML file, etc
->>>>>>> 0649a0e8
   node:
   // Method used to get a node
   // The parameter from `onCreateNode` should be passed in here
@@ -121,10 +117,6 @@
 
 ### createRemoteFileNode
 
-<<<<<<< HEAD
-```javascript
-TO DO
-=======
 When building source plugins for remote data sources such as headless CMSs, their data will often link to files stored remotely that are often convenient to download so you can work with locally.
 
 The `createRemoteFileNode` helper makes it easy to download remote files and add them to your site's GraphQL schema.
@@ -182,5 +174,4 @@
       }
   })
 };
->>>>>>> 0649a0e8
 ```