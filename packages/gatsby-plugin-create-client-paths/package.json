{
  "name": "gatsby-plugin-create-client-paths",
  "description": "Gatsby-plugin for creating paths that exist only on the client",
<<<<<<< HEAD
  "version": "1.0.6-2",
=======
  "version": "1.0.8",
>>>>>>> f7ed4a13
  "author": "scott.eckenthal@gmail.com",
  "bugs": {
    "url": "https://github.com/gatsbyjs/gatsby/issues"
  },
  "dependencies": {
    "@babel/runtime": "^7.0.0-beta.42"
  },
  "devDependencies": {
    "@babel/cli": "^7.0.0-beta.42",
    "@babel/core": "^7.0.0-beta.42",
    "cross-env": "^5.1.4"
  },
  "homepage": "https://github.com/gatsbyjs/gatsby/tree/master/packages/gatsby-plugin-create-client-paths#readme",
  "keywords": [
    "gatsby",
    "gatsby-plugin"
  ],
  "license": "MIT",
  "main": "index.js",
  "peerDependencies": {
    "gatsby": "^1.0.0"
  },
  "repository": "https://github.com/gatsbyjs/gatsby/tree/master/packages/gatsby-plugin-create-client-paths",
  "scripts": {
    "build": "babel src --out-dir . --ignore __tests__",
    "prepublish": "cross-env NODE_ENV=production npm run build",
    "watch": "babel -w src --out-dir . --ignore __tests__"
  }
}<|MERGE_RESOLUTION|>--- conflicted
+++ resolved
@@ -1,11 +1,7 @@
 {
   "name": "gatsby-plugin-create-client-paths",
   "description": "Gatsby-plugin for creating paths that exist only on the client",
-<<<<<<< HEAD
   "version": "1.0.6-2",
-=======
-  "version": "1.0.8",
->>>>>>> f7ed4a13
   "author": "scott.eckenthal@gmail.com",
   "bugs": {
     "url": "https://github.com/gatsbyjs/gatsby/issues"
