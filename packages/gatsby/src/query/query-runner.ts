import { Span } from "opentracing"
import _ from "lodash"
import fs from "fs-extra"
import report from "gatsby-cli/lib/reporter"
import crypto from "crypto"
import { ExecutionResult, GraphQLError } from "graphql"

import path from "path"
import { store } from "../redux"
import { actions } from "../redux/actions"
import { getCodeFrame } from "./graphql-errors-codeframe"
import errorParser from "./error-parser"

import { GraphQLRunner } from "./graphql-runner"
import { IExecutionResult, PageContext } from "./types"
import { pageDataExists, savePageQueryResult } from "../utils/page-data"
import GatsbyCacheLmdb from "../utils/cache-lmdb"

let resultHashCache: GatsbyCacheLmdb | undefined
function getResultHashCache(): GatsbyCacheLmdb {
  if (!resultHashCache) {
    resultHashCache = new GatsbyCacheLmdb({
      name: `query-result-hashes`,
      encoding: `string`,
    }).init()
  }
  return resultHashCache
}

export interface IQueryJob {
  id: string
  hash?: string
  query: string
  componentPath: string
  context: PageContext
  queryType: "page" | "static" | "slice"
  pluginCreatorId?: string
}

function reportLongRunningQueryJob(queryJob): void {
  const messageParts = [
    `This query took more than 15s to run — which is unusually long and might indicate you're querying too much or have some unoptimized code:`,
    `File path: ${queryJob.componentPath}`,
  ]

  if (queryJob.isPage) {
    const { path, context } = queryJob.context
    messageParts.push(`URL path: ${path}`)

    if (!_.isEmpty(context)) {
      messageParts.push(`Context: ${JSON.stringify(context, null, 4)}`)
    }
  }

  report.warn(messageParts.join(`\n`))
}

function panicQueryJobError(
  queryJob: IQueryJob,
  errors: ReadonlyArray<GraphQLError>
): void {
  let urlPath = undefined
  let queryContext = {}
  const plugin = queryJob.pluginCreatorId || `none`

  if (queryJob.queryType === `page`) {
    urlPath = queryJob.context.path
    queryContext = queryJob.context.context
  }

  const structuredErrors = errors.map(e => {
    const structuredError = errorParser({
      message: e.message,
      filePath: undefined,
      location: undefined,
      error: e,
    })

    structuredError.context = {
      ...structuredError.context,
      codeFrame: getCodeFrame(
        queryJob.query,
        e.locations && e.locations[0].line,
        e.locations && e.locations[0].column
      ),
      filePath: queryJob.componentPath,
      ...(urlPath ? { urlPath } : {}),
      ...queryContext,
      plugin,
    }

    return structuredError
  })

  report.panicOnBuild(structuredErrors)
}

async function startQueryJob(
  graphqlRunner: GraphQLRunner,
  queryJob: IQueryJob,
  parentSpan: Span | undefined
): Promise<ExecutionResult> {
  let isPending = true

  // Print out warning when query takes too long
  const timeoutId = setTimeout(() => {
    if (isPending) {
      reportLongRunningQueryJob(queryJob)
    }
  }, 15000)

  return graphqlRunner
    .query(queryJob.query, queryJob.context, {
      parentSpan,
      queryName: queryJob.id,
      componentPath: queryJob.componentPath,
    })
    .finally(() => {
      isPending = false
      clearTimeout(timeoutId)
    })
}

export async function queryRunner(
  graphqlRunner: GraphQLRunner,
  queryJob: IQueryJob,
  parentSpan: Span | undefined
): Promise<IExecutionResult> {
  const { program } = store.getState()

  store.dispatch(
    actions.queryStart({
      path: queryJob.id,
      componentPath: queryJob.componentPath,
      isPage: queryJob.queryType === `page`,
    })
  )

  // Run query
  let result: IExecutionResult
  // Nothing to do if the query doesn't exist.
  if (!queryJob.query || queryJob.query === ``) {
    result = {}
  } else {
    result = await startQueryJob(graphqlRunner, queryJob, parentSpan)
  }

  if (result.errors) {
    // If there's a graphql error then log the error and exit
    panicQueryJobError(queryJob, result.errors)
  }

  // Add the page context onto the results.
  if (queryJob && queryJob.queryType === `page`) {
    result[`pageContext`] = Object.assign({}, queryJob.context)
  }

  // Delete internal data from pageContext
  if (result.pageContext) {
    delete result.pageContext.path
    delete result.pageContext.internalComponentName
    delete result.pageContext.component
    delete result.pageContext.componentChunkName
    delete result.pageContext.updatedAt
    delete result.pageContext.pluginCreator___NODE
    delete result.pageContext.pluginCreatorId
    delete result.pageContext.componentPath
    delete result.pageContext.context
    delete result.pageContext.isCreatedByStatefulCreatePages
<<<<<<< HEAD

    if (_CFLAGS_.GATSBY_MAJOR === `4`) {
      // we shouldn't add matchPath to pageContext but technically this is a breaking change so moving it ot v4
      delete result.pageContext.matchPath
      delete result.pageContext.mode
    }

    delete result.pageContext.slices
=======
    delete result.pageContext.matchPath
    delete result.pageContext.mode
>>>>>>> 7fe8e511
  }

  const resultJSON = JSON.stringify(result)
  const resultHash = crypto
    .createHash(`sha1`)
    .update(resultJSON)
    .digest(`base64`)

  const resultHashCache = getResultHashCache()
  if (
    resultHash !== (await resultHashCache.get(queryJob.id)) ||
    (queryJob.queryType === `page` &&
      !pageDataExists(path.join(program.directory, `public`), queryJob.id))
  ) {
    await resultHashCache.set(queryJob.id, resultHash)

    if (queryJob.queryType === `page` || queryJob.queryType === `slice`) {
      // We need to save this temporarily in cache because
      // this might be incomplete at the moment
      await savePageQueryResult(program.directory, queryJob.id, resultJSON)
      if (queryJob.queryType === `page`) {
        store.dispatch({
          type: `ADD_PENDING_PAGE_DATA_WRITE`,
          payload: {
            path: queryJob.id,
          },
        })
      } else if (queryJob.queryType === `slice`) {
        store.dispatch({
          type: `ADD_PENDING_SLICE_DATA_WRITE`,
          payload: {
            name: queryJob.id.substring(4),
          },
        })
      }
    } else if (queryJob.queryType === `static`) {
      const resultPath = path.join(
        program.directory,
        `public`,
        `page-data`,
        `sq`,
        `d`,
        `${queryJob.hash}.json`
      )
      await fs.outputFile(resultPath, resultJSON)
    }
  }

  // Broadcast that a page's query has run.
  store.dispatch(
    actions.pageQueryRun({
      path: queryJob.id,
      componentPath: queryJob.componentPath,
      queryType: queryJob.queryType,
      resultHash,
      queryHash: queryJob.hash,
    })
  )

  return result
}<|MERGE_RESOLUTION|>--- conflicted
+++ resolved
@@ -167,19 +167,9 @@
     delete result.pageContext.componentPath
     delete result.pageContext.context
     delete result.pageContext.isCreatedByStatefulCreatePages
-<<<<<<< HEAD
-
-    if (_CFLAGS_.GATSBY_MAJOR === `4`) {
-      // we shouldn't add matchPath to pageContext but technically this is a breaking change so moving it ot v4
-      delete result.pageContext.matchPath
-      delete result.pageContext.mode
-    }
-
-    delete result.pageContext.slices
-=======
     delete result.pageContext.matchPath
     delete result.pageContext.mode
->>>>>>> 7fe8e511
+    delete result.pageContext.slices
   }
 
   const resultJSON = JSON.stringify(result)
