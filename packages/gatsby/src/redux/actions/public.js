// @flow
const reporter = require(`gatsby-cli/lib/reporter`)
const chalk = require(`chalk`)
const _ = require(`lodash`)
const { stripIndent } = require(`common-tags`)
const report = require(`gatsby-cli/lib/reporter`)
const { platform } = require(`os`)
const path = require(`path`)
const { trueCasePathSync } = require(`true-case-path`)
const url = require(`url`)
const { slash } = require(`gatsby-core-utils/path`)
const {
  createContentDigest,
} = require(`gatsby-core-utils/create-content-digest`)
const { splitComponentPath } = require(`gatsby-core-utils/parse-component-path`)
const { hasNodeChanged } = require(`../../utils/nodes`)
const { getNode, getDataStore } = require(`../../datastore`)
import sanitizeNode from "../../utils/sanitize-node"
const { store } = require(`../index`)
const { validateComponent } = require(`../../utils/validate-component`)
import { nodeSchema } from "../../joi-schemas/joi"
const { generateComponentChunkName } = require(`../../utils/js-chunk-names`)
const {
  getCommonDir,
  truncatePath,
  tooLongSegmentsInPath,
} = require(`../../utils/path`)
const { applyTrailingSlashOption } = require(`gatsby-page-utils`)
const apiRunnerNode = require(`../../utils/api-runner-node`)
const { trackCli } = require(`gatsby-telemetry`)
const { getNonGatsbyCodeFrame } = require(`../../utils/stack-trace-utils`)
const { getPageMode } = require(`../../utils/page-mode`)
const normalizePath = require(`../../utils/normalize-path`).default
import { createJobV2FromInternalJob } from "./internal"
import { maybeSendJobToMainProcess } from "../../utils/jobs/worker-messaging"
import { reportOnce } from "../../utils/report-once"
import { wrapNode } from "../../utils/detect-node-mutations"

const isNotTestEnv = process.env.NODE_ENV !== `test`
const isTestEnv = process.env.NODE_ENV === `test`

// Memoize function used to pick shadowed page components to avoid expensive I/O.
// Ideally, we should invalidate memoized values if there are any FS operations
// on files that are in shadowing chain, but webpack currently doesn't handle
// shadowing changes during develop session, so no invalidation is not a deal breaker.
const shadowCreatePagePath = _.memoize(
  require(`../../internal-plugins/webpack-theme-component-shadowing/create-page`)
)
const { createInternalJob } = require(`../../utils/jobs/manager`)

const actions = {}
const isWindows = platform() === `win32`

const ensureWindowsDriveIsUppercase = filePath => {
  const segments = filePath.split(`:`).filter(s => s !== ``)
  return segments.length > 0
    ? segments.shift().toUpperCase() + `:` + segments.join(`:`)
    : filePath
}

const findChildren = initialChildren => {
  const children = [...initialChildren]
  const queue = [...initialChildren]
  const traversedNodes = new Set()

  while (queue.length > 0) {
    const currentChild = getNode(queue.pop())
    if (!currentChild || traversedNodes.has(currentChild.id)) {
      continue
    }
    traversedNodes.add(currentChild.id)
    const newChildren = currentChild.children
    if (_.isArray(newChildren) && newChildren.length > 0) {
      children.push(...newChildren)
      queue.push(...newChildren)
    }
  }
  return children
}

import type { Plugin } from "./types"

type Job = {
  id: string,
}

type JobV2 = {
  name: string,
  inputPaths: string[],
  outputDir: string,
  args: Object,
}

export interface IPageInput {
  path: string;
  component: string;
  context?: Object;
  ownerNodeId?: string;
  defer?: boolean;
  slices: Record<string, string>;
}

type PageMode = "SSG" | "DSG" | "SSR"

type Page = {
  path: string,
  matchPath: ?string,
  component: string,
  context: Object,
  internalComponentName: string,
  componentChunkName: string,
  updatedAt: number,
  ownerNodeId?: string,
  mode: PageMode,
  slices: Record<string, string>,
}

type ActionOptions = {
  traceId: ?string,
  parentSpan: ?Object,
  followsSpan: ?Object,
}

type PageData = {
  id: string,
  resultHash: string,
}

type PageDataRemove = {
  id: string,
}

/**
 * Delete a page
 * @param {Object} page a page object
 * @param {string} page.path The path of the page
 * @param {string} page.component The absolute path to the page component
 * @example
 * deletePage(page)
 */
actions.deletePage = (page: IPageInput) => {
  return {
    type: `DELETE_PAGE`,
    payload: page,
  }
}

const hasWarnedForPageComponentInvalidContext = new Set()
const hasWarnedForPageComponentInvalidCasing = new Set()
const hasErroredBecauseOfNodeValidation = new Set()
const pageComponentCache = new Map()
const reservedFields = [
  `path`,
  `matchPath`,
  `component`,
  `componentChunkName`,
  `pluginCreator___NODE`,
  `pluginCreatorId`,
]
/**
 * Create a page. See [the guide on creating and modifying pages](/docs/creating-and-modifying-pages/)
 * for detailed documentation about creating pages.
 * @param {Object} page a page object
 * @param {string} page.path Any valid URL. Must start with a forward slash. Unicode characters should be passed directly and not encoded (eg. `á` not `%C3%A1`).
 * @param {string} page.matchPath Path that Reach Router uses to match the page on the client side.
 * Also see docs on [matchPath](/docs/gatsby-internals-terminology/#matchpath)
 * @param {string} page.ownerNodeId The id of the node that owns this page. This is used for routing users to previews via the unstable_createNodeManifest public action. Since multiple nodes can be queried on a single page, this allows the user to tell us which node is the main node for the page. Note that the ownerNodeId must be for a node which is queried on this page via a GraphQL query.
 * @param {string} page.component The absolute path to the component for this page
 * @param {Object} page.context Context data for this page. Passed as props
 * to the component `this.props.pageContext` as well as to the graphql query
 * as graphql arguments.
 * @param {Object} page.slices A mapping of alias-of-id for Slices rendered on this page. See the technical docs for the [Gatsby Slice API](/docs/reference/built-in-components/gatsby-slice).
 * @param {boolean} page.defer When set to `true`, Gatsby will exclude the page from the build step and instead generate it during the first HTTP request. Default value is `false`. Also see docs on [Deferred Static Generation](/docs/reference/rendering-options/deferred-static-generation/).
 * @example
 * createPage({
 *   path: `/my-sweet-new-page/`,
 *   component: path.resolve(`./src/templates/my-sweet-new-page.js`),
 *   ownerNodeId: `123456`,
 *   // The context is passed as props to the component as well
 *   // as into the component's GraphQL query.
 *   context: {
 *     id: `123456`,
 *   },
 * })
 */
actions.createPage = (
  page: IPageInput,
  plugin?: Plugin,
  actionOptions?: ActionOptions
) => {
  let name = `The plugin "${plugin.name}"`
  if (plugin.name === `default-site-plugin`) {
    name = `Your site's "gatsby-node.js"`
  }
  if (!page.path) {
    const message = `${name} must set the page path when creating a page`
    // Don't log out when testing
    if (isNotTestEnv) {
      report.panic({
        id: `11323`,
        context: {
          pluginName: name,
          pageObject: page,
          message,
        },
      })
    } else {
      return message
    }
  }

  // Validate that the context object doesn't overlap with any core page fields
  // as this will cause trouble when running graphql queries.
  if (page.context && typeof page.context === `object`) {
    const invalidFields = reservedFields.filter(field => field in page.context)

    if (invalidFields.length > 0) {
      const error = `${
        invalidFields.length === 1
          ? `${name} used a reserved field name in the context object when creating a page:`
          : `${name} used reserved field names in the context object when creating a page:`
      }

${invalidFields.map(f => `  * "${f}"`).join(`\n`)}

${JSON.stringify(page, null, 4)}

Data in "context" is passed to GraphQL as potential arguments when running the
page query.

When arguments for GraphQL are constructed, the context object is combined with
the page object so *both* page object and context data are available as
arguments. So you don't need to add the page "path" to the context as it's
already available in GraphQL. If a context field duplicates a field already
used by the page object, this can break functionality within Gatsby so must be
avoided.

Please choose another name for the conflicting fields.

The following fields are used by the page object and should be avoided.

${reservedFields.map(f => `  * "${f}"`).join(`\n`)}

            `
      if (isTestEnv) {
        return error
        // Only error if the context version is different than the page
        // version.  People in v1 often thought that they needed to also pass
        // the path to context for it to be available in GraphQL
      } else if (invalidFields.some(f => page.context[f] !== page[f])) {
        report.panic({
          id: `11324`,
          context: {
            message: error,
          },
        })
      } else {
        if (!hasWarnedForPageComponentInvalidContext.has(page.component)) {
          report.warn(error)
          hasWarnedForPageComponentInvalidContext.add(page.component)
        }
      }
    }
  }

  // Check if a component is set.
  if (!page.component) {
    if (isNotTestEnv) {
      report.panic({
        id: `11322`,
        context: {
          input: page,
          pluginName: name,
        },
      })
    } else {
      // For test
      return `A component must be set when creating a page`
    }
  }

  const pageComponentPath = shadowCreatePagePath(page.component)
  if (pageComponentPath) {
    page.component = pageComponentPath
  }

  const { config, program } = store.getState()
  const { trailingSlash } = config
  const { directory } = program

  const { error, panicOnBuild } = validateComponent({
    input: page,
    pluginName: name,
    errorIdMap: {
      noPath: `11322`,
      notAbsolute: `11326`,
      doesNotExist: `11325`,
      empty: `11327`,
      noDefaultExport: `11328`,
    },
  })

  if (error) {
    if (isNotTestEnv) {
      if (panicOnBuild) {
        report.panicOnBuild(error)
      } else {
        report.panic(error)
      }
    }
    return `${name} must set the absolute path to the page component when creating a page`
  }

  // check if we've processed this component path
  // before, before running the expensive "trueCasePath"
  // operation
  //
  // Skip during testing as the paths don't exist on disk.
  if (isNotTestEnv) {
    if (pageComponentCache.has(page.component)) {
      page.component = pageComponentCache.get(page.component)
    } else {
      const originalPageComponent = page.component
      const splitPath = splitComponentPath(page.component)

      // normalize component path
      page.component = slash(splitPath[0])
      // check if path uses correct casing - incorrect casing will
      // cause issues in query compiler and inconsistencies when
      // developing on Mac or Windows and trying to deploy from
      // linux CI/CD pipeline
      let trueComponentPath
      try {
        // most systems
        trueComponentPath = slash(trueCasePathSync(page.component))
      } catch (e) {
        // systems where user doesn't have access to /
        const commonDir = getCommonDir(directory, page.component)

        // using `path.win32` to force case insensitive relative path
        const relativePath = slash(
          path.win32.relative(commonDir, page.component)
        )

        trueComponentPath = slash(trueCasePathSync(relativePath, commonDir))
      }

      if (isWindows) {
        page.component = ensureWindowsDriveIsUppercase(page.component)
      }

      if (trueComponentPath !== page.component) {
        if (!hasWarnedForPageComponentInvalidCasing.has(page.component)) {
          const markers = page.component
            .split(``)
            .map((letter, index) => {
              if (letter !== trueComponentPath[index]) {
                return `^`
              }
              return ` `
            })
            .join(``)

          report.warn(
            stripIndent`
          ${name} created a page with a component path that doesn't match the casing of the actual file. This may work locally, but will break on systems which are case-sensitive, e.g. most CI/CD pipelines.

          page.component:     "${page.component}"
          path in filesystem: "${trueComponentPath}"
                               ${markers}
        `
          )
          hasWarnedForPageComponentInvalidCasing.add(page.component)
        }

        page.component = trueComponentPath
      }

      if (splitPath.length > 1) {
        page.component = `${page.component}?__contentFilePath=${splitPath[1]}`
      }

      pageComponentCache.set(originalPageComponent, page.component)
    }
  }

  let internalComponentName
  if (page.path === `/`) {
    internalComponentName = `ComponentIndex`
  } else {
    internalComponentName = `Component${page.path}`
  }

  const invalidPathSegments = tooLongSegmentsInPath(page.path)

  if (invalidPathSegments.length > 0) {
    const truncatedPath = truncatePath(page.path)
    report.warn(
      report.stripIndent(`
        The path to the following page is longer than the supported limit on most
        operating systems and will cause an ENAMETOOLONG error. The path has been
        truncated to prevent this.

        Original Path: ${page.path}

        Truncated Path: ${truncatedPath}
      `)
    )
    page.path = truncatedPath
  }

  page.path = applyTrailingSlashOption(page.path, trailingSlash)

  const internalPage: Page = {
    internalComponentName,
    path: page.path,
    matchPath: page.matchPath,
    component: normalizePath(page.component),
    componentPath: normalizePath(page.component),
    componentChunkName: generateComponentChunkName(page.component),
    isCreatedByStatefulCreatePages:
      actionOptions?.traceId === `initial-createPagesStatefully`,
    // Ensure the page has a context object
    context: page.context || {},
    updatedAt: Date.now(),
<<<<<<< HEAD
    manifestId: ``,
=======
    slices: page?.slices || {},
>>>>>>> 0b3c34c2

    // Link page to its plugin.
    pluginCreator___NODE: plugin.id ?? ``,
    pluginCreatorId: plugin.id ?? ``,
  }

  if (page.defer) {
    internalPage.defer = true
  }
  // Note: mode is updated in the end of the build after we get access to all page components,
  // see materializePageMode in utils/page-mode.ts
  internalPage.mode = getPageMode(internalPage)

  if (page.ownerNodeId) {
    internalPage.ownerNodeId = page.ownerNodeId
  }

  // If the path doesn't have an initial forward slash, add it.
  if (internalPage.path[0] !== `/`) {
    internalPage.path = `/${internalPage.path}`
  }

  const oldPage: Page = store.getState().pages.get(internalPage.path)
  const contextModified =
    !!oldPage && !_.isEqual(oldPage.context, internalPage.context)
  const componentModified =
    !!oldPage && !_.isEqual(oldPage.component, internalPage.component)
  const slicesModified =
    !!oldPage && !_.isEqual(oldPage.slices, internalPage.slices)

  const alternateSlashPath = page.path.endsWith(`/`)
    ? page.path.slice(0, -1)
    : page.path + `/`

  if (store.getState().pages.has(alternateSlashPath)) {
    report.warn(
      chalk.bold.yellow(`Non-deterministic routing danger: `) +
        `Attempting to create page: "${page.path}", but page "${alternateSlashPath}" already exists\n` +
        chalk.bold.yellow(
          `This could lead to non-deterministic routing behavior`
        )
    )
  }

  // just so it's easier to c&p from createPage action creator for now - ideally it's DRYed
  const { updatedAt, ...node } = internalPage
  node.children = []
  node.internal = {
    type: `SitePage`,
    contentDigest: createContentDigest(node),
  }
  node.id = `SitePage ${internalPage.path}`
  const oldNode = getNode(node.id)

  let deleteActions
  let updateNodeAction
  if (oldNode && !hasNodeChanged(node.id, node.internal.contentDigest)) {
    updateNodeAction = {
      ...actionOptions,
      plugin,
      type: `TOUCH_NODE`,
      payload: node.id,
    }
  } else {
    // Remove any previously created descendant nodes as they're all due
    // to be recreated.
    if (oldNode) {
      const createDeleteAction = node => {
        return {
          ...actionOptions,
          type: `DELETE_NODE`,
          plugin,
          payload: node,
        }
      }
      deleteActions = findChildren(oldNode.children)
        .map(getNode)
        .map(createDeleteAction)
    }

    node.internal.counter = getNextNodeCounter()

    updateNodeAction = {
      ...actionOptions,
      type: `CREATE_NODE`,
      plugin,
      oldNode,
      payload: node,
    }
  }

  // Sanitize page object so we don't attempt to serialize user-provided objects that are not serializable later
  const sanitizedPayload = sanitizeNode(internalPage)

  const actions = [
    {
      ...actionOptions,
      type: `CREATE_PAGE`,
      contextModified,
      componentModified,
      slicesModified,
      plugin,
      payload: sanitizedPayload,
    },
  ]

  if (deleteActions && deleteActions.length) {
    actions.push(...deleteActions)
  }

  actions.push(updateNodeAction)

  return actions
}

const deleteNodeDeprecationWarningDisplayedMessages = new Set()

/**
 * Delete a node
 * @param {object} node A node object. See the "createNode" action for more information about the node object details.
 * @example
 * deleteNode(node)
 */
actions.deleteNode = (node: any, plugin?: Plugin) => {
  const id = node && node.id

  // Always get node from the store, as the node we get as an arg
  // might already have been deleted.
  const internalNode = getNode(id)
  if (plugin) {
    const pluginName = plugin.name

    if (
      internalNode &&
      typeOwners[internalNode.internal.type] &&
      typeOwners[internalNode.internal.type] !== pluginName
    )
      throw new Error(stripIndent`
          The plugin "${pluginName}" deleted a node of a type owned by another plugin.

          The node type "${internalNode.internal.type}" is owned by "${
        typeOwners[internalNode.internal.type]
      }".

          The node object passed to "deleteNode":

          ${JSON.stringify(internalNode, null, 4)}

          The plugin deleting the node:

          ${JSON.stringify(plugin, null, 4)}
        `)
  }

  const createDeleteAction = node => {
    return {
      type: `DELETE_NODE`,
      plugin,
      payload: node,
    }
  }

  const deleteAction = createDeleteAction(internalNode)

  // It's possible the file node was never created as sometimes tools will
  // write and then immediately delete temporary files to the file system.
  const deleteDescendantsActions =
    internalNode &&
    findChildren(internalNode.children).map(getNode).map(createDeleteAction)

  if (deleteDescendantsActions && deleteDescendantsActions.length) {
    return [...deleteDescendantsActions, deleteAction]
  } else {
    return deleteAction
  }
}

// We add a counter to node.internal for fast comparisons/intersections
// of various node slices. The counter must increase even across builds.
function getNextNodeCounter() {
  const lastNodeCounter = store.getState().status.LAST_NODE_COUNTER ?? 0
  if (lastNodeCounter >= Number.MAX_SAFE_INTEGER) {
    throw new Error(
      `Could not create more nodes. Maximum node count is reached: ${lastNodeCounter}`
    )
  }
  return lastNodeCounter + 1
}

const typeOwners = {}

// memberof notation is added so this code can be referenced instead of the wrapper.
/**
 * Create a new node.
 * @memberof actions
 * @param {Object} node a node object
 * @param {string} node.id The node's ID. Must be globally unique.
 * @param {string} node.parent The ID of the parent's node. If the node is
 * derived from another node, set that node as the parent. Otherwise it can
 * just be `null`.
 * @param {Array} node.children An array of children node IDs. If you're
 * creating the children nodes while creating the parent node, add the
 * children node IDs here directly. If you're adding a child node to a
 * parent node created by a plugin, you can't mutate this value directly
 * to add your node id, instead use the action creator `createParentChildLink`.
 * @param {Object} node.internal node fields that aren't generally
 * interesting to consumers of node data but are very useful for plugin writers
 * and Gatsby core. Only fields described below are allowed in `internal` object.
 * Using any type of custom fields will result in validation errors.
 * @param {string} node.internal.mediaType An optional field to indicate to
 * transformer plugins that your node has raw content they can transform.
 * Use either an official media type (we use mime-db as our source
 * (https://www.npmjs.com/package/mime-db) or a made-up one if your data
 * doesn't fit in any existing bucket. Transformer plugins use node media types
 * for deciding if they should transform a node into a new one. E.g.
 * markdown transformers look for media types of
 * `text/markdown`.
 * @param {string} node.internal.type An arbitrary globally unique type
 * chosen by the plugin creating the node. Should be descriptive of the
 * node as the type is used in forming GraphQL types so users will query
 * for nodes based on the type chosen here. Nodes of a given type can
 * only be created by one plugin.
 * @param {string} node.internal.content An optional field. This is rarely
 * used. It is used when a source plugin sources data it doesn't know how
 * to transform e.g. a markdown string pulled from an API. The source plugin
 * can defer the transformation to a specialized transformer plugin like
 * gatsby-transformer-remark. This `content` field holds the raw content
 * (so for the markdown case, the markdown string).
 *
 * Data that's already structured should be added to the top-level of the node
 * object and _not_ added here. You should not `JSON.stringify` your node's
 * data here.
 *
 * If the content is very large and can be lazy-loaded, e.g. a file on disk,
 * you can define a `loadNodeContent` function for this node and the node
 * content will be lazy loaded when it's needed.
 * @param {string} node.internal.contentDigest the digest for the content
 * of this node. Helps Gatsby avoid doing extra work on data that hasn't
 * changed.
 * @param {string} node.internal.description An optional field. Human
 * readable description of what this node represent / its source. It will
 * be displayed when type conflicts are found, making it easier to find
 * and correct type conflicts.
 * @returns {Promise} The returned Promise resolves when all cascading
 * `onCreateNode` API calls triggered by `createNode` have finished.
 * @example
 * createNode({
 *   // Data for the node.
 *   field1: `a string`,
 *   field2: 10,
 *   field3: true,
 *   ...arbitraryOtherData,
 *
 *   // Required fields.
 *   id: `a-node-id`,
 *   parent: `the-id-of-the-parent-node`, // or null if it's a source node without a parent
 *   children: [],
 *   internal: {
 *     type: `CoolServiceMarkdownField`,
 *     contentDigest: crypto
 *       .createHash(`md5`)
 *       .update(JSON.stringify(fieldData))
 *       .digest(`hex`),
 *     mediaType: `text/markdown`, // optional
 *     content: JSON.stringify(fieldData), // optional
 *     description: `Cool Service: "Title of entry"`, // optional
 *   }
 * })
 */
const createNode = (
  node: any,
  plugin?: Plugin,
  actionOptions?: ActionOptions = {}
) => {
  if (!_.isObject(node)) {
    return console.log(
      chalk.bold.red(
        `The node passed to the "createNode" action creator must be an object`
      )
    )
  }

  // Ensure the new node has an internals object.
  if (!node.internal) {
    node.internal = {}
  }

  // Ensure the new node has a children array.
  if (!node.array && !_.isArray(node.children)) {
    node.children = []
  }

  // Ensure the new node has a parent field
  if (!node.parent) {
    node.parent = null
  }

  // Tell user not to set the owner name themself.
  if (node.internal.owner) {
    report.error(JSON.stringify(node, null, 4))
    report.panic(
      chalk.bold.red(
        `The node internal.owner field is set automatically by Gatsby and not by plugins`
      )
    )
  }

  const trackParams = {}
  // Add the plugin name to the internal object.
  if (plugin) {
    node.internal.owner = plugin.name
    trackParams[`pluginName`] = `${plugin.name}@${plugin.version}`
  }

  trackCli(`CREATE_NODE`, trackParams, { debounce: true })

  const result = nodeSchema.validate(node)
  if (result.error) {
    if (!hasErroredBecauseOfNodeValidation.has(result.error.message)) {
      const errorObj = {
        id: `11467`,
        context: {
          validationErrorMessage: result.error.message,
          node,
        },
      }

      const possiblyCodeFrame = getNonGatsbyCodeFrame()
      if (possiblyCodeFrame) {
        errorObj.context.codeFrame = possiblyCodeFrame.codeFrame
        errorObj.filePath = possiblyCodeFrame.fileName
        errorObj.location = {
          start: {
            line: possiblyCodeFrame.line,
            column: possiblyCodeFrame.column,
          },
        }
      }

      report.error(errorObj)
      hasErroredBecauseOfNodeValidation.add(result.error.message)
    }

    return { type: `VALIDATION_ERROR`, error: true }
  }

  // Ensure node isn't directly setting fields.
  if (node.fields) {
    throw new Error(
      stripIndent`
      Plugins creating nodes can not set data on the reserved field "fields"
      as this is reserved for plugins which wish to extend your nodes.

      If your plugin didn't add "fields" you're probably seeing this
      error because you're reusing an old node object.

      Node:

      ${JSON.stringify(node, null, 4)}

      Plugin that created the node:

      ${JSON.stringify(plugin, null, 4)}
    `
    )
  }

  node = sanitizeNode(node)

  const oldNode = getNode(node.id)

  // Ensure the plugin isn't creating a node type owned by another
  // plugin. Type "ownership" is first come first served.
  if (plugin) {
    const pluginName = plugin.name

    if (!typeOwners[node.internal.type])
      typeOwners[node.internal.type] = pluginName
    else if (typeOwners[node.internal.type] !== pluginName)
      throw new Error(stripIndent`
        The plugin "${pluginName}" created a node of a type owned by another plugin.

        The node type "${node.internal.type}" is owned by "${
        typeOwners[node.internal.type]
      }".

        If you copy and pasted code from elsewhere, you'll need to pick a new type name
        for your new node(s).

        The node object passed to "createNode":

        ${JSON.stringify(node, null, 4)}

        The plugin creating the node:

        ${JSON.stringify(plugin, null, 4)}
      `)

    // If the node has been created in the past, check that
    // the current plugin is the same as the previous.
    if (oldNode && oldNode.internal.owner !== pluginName) {
      throw new Error(
        stripIndent`
        Nodes can only be updated by their owner. Node "${node.id}" is
        owned by "${oldNode.internal.owner}" and another plugin "${pluginName}"
        tried to update it.

        `
      )
    }
  }

  if (actionOptions.parentSpan) {
    actionOptions.parentSpan.setTag(`nodeId`, node.id)
    actionOptions.parentSpan.setTag(`nodeType`, node.id)
  }

  let deleteActions
  let updateNodeAction
  // Check if the node has already been processed.
  if (oldNode && !hasNodeChanged(node.id, node.internal.contentDigest)) {
    updateNodeAction = {
      ...actionOptions,
      plugin,
      type: `TOUCH_NODE`,
      payload: node.id,
    }
  } else {
    // Remove any previously created descendant nodes as they're all due
    // to be recreated.
    if (oldNode) {
      const createDeleteAction = node => {
        return {
          ...actionOptions,
          type: `DELETE_NODE`,
          plugin,
          payload: node,
        }
      }
      deleteActions = findChildren(oldNode.children)
        .map(getNode)
        .map(createDeleteAction)
    }

    node.internal.counter = getNextNodeCounter()

    updateNodeAction = {
      ...actionOptions,
      type: `CREATE_NODE`,
      plugin,
      oldNode,
      payload: node,
    }
  }

  if (deleteActions && deleteActions.length) {
    return [...deleteActions, updateNodeAction]
  } else {
    return updateNodeAction
  }
}

actions.createNode =
  (...args) =>
  dispatch => {
    const actions = createNode(...args)

    dispatch(actions)
    const createNodeAction = (
      Array.isArray(actions) ? actions : [actions]
    ).find(action => action.type === `CREATE_NODE`)

    if (!createNodeAction) {
      return Promise.resolve(undefined)
    }

    const { payload: node, traceId, parentSpan } = createNodeAction
    const maybePromise = apiRunnerNode(`onCreateNode`, {
      node: wrapNode(node),
      traceId,
      parentSpan,
      traceTags: { nodeId: node.id, nodeType: node.internal.type },
    })

    if (maybePromise?.then) {
      return maybePromise.then(res =>
        getDataStore()
          .ready()
          .then(() => res)
      )
    } else {
      return getDataStore()
        .ready()
        .then(() => maybePromise)
    }
  }

const touchNodeDeprecationWarningDisplayedMessages = new Set()

/**
 * "Touch" a node. Tells Gatsby a node still exists and shouldn't
 * be garbage collected. Primarily useful for source plugins fetching
 * nodes from a remote system that can return only nodes that have
 * updated. The source plugin then touches all the nodes that haven't
 * updated but still exist so Gatsby knows to keep them.
 * @param {Object} node A node object. See the "createNode" action for more information about the node object details.
 * @example
 * touchNode(node)
 */
actions.touchNode = (node: any, plugin?: Plugin) => {
  if (node && !typeOwners[node.internal.type]) {
    typeOwners[node.internal.type] = node.internal.owner
  }

  const nodeId = node?.id

  if (!nodeId) {
    // if we don't have a node id, we don't want to dispatch this action
    return []
  }

  return {
    type: `TOUCH_NODE`,
    plugin,
    payload: nodeId,
  }
}

type CreateNodeInput = {
  node: Object,
  name?: string,
  value: any,
}
/**
 * Extend another node. The new node field is placed under the `fields`
 * key on the extended node object.
 *
 * Once a plugin has claimed a field name the field name can't be used by
 * other plugins.  Also since nodes are immutable, you can't mutate the node
 * directly. So to extend another node, use this.
 * @param {Object} $0
 * @param {Object} $0.node the target node object
 * @param {string} $0.name the name for the field
 * @param {any} $0.value the value for the field
 * @example
 * createNodeField({
 *   node,
 *   name: `happiness`,
 *   value: `is sweet graphql queries`
 * })
 *
 * // The field value is now accessible at node.fields.happiness
 */
actions.createNodeField = (
  { node, name, value }: CreateNodeInput,
  plugin: Plugin,
  actionOptions?: ActionOptions
) => {
  // Ensure required fields are set.
  if (!node.internal.fieldOwners) {
    node.internal.fieldOwners = {}
  }
  if (!node.fields) {
    node.fields = {}
  }

  // Normalized name of the field that will be used in schema
  const schemaFieldName = _.includes(name, `___NODE`)
    ? name.split(`___`)[0]
    : name

  // Check that this field isn't owned by another plugin.
  const fieldOwner = node.internal.fieldOwners[schemaFieldName]
  if (fieldOwner && fieldOwner !== plugin.name) {
    throw new Error(
      stripIndent`
      A plugin tried to update a node field that it doesn't own:

      Node id: ${node.id}
      Plugin: ${plugin.name}
      name: ${name}
      value: ${value}
      `
    )
  }

  // Update node
  node.fields[name] = value
  node.internal.fieldOwners[schemaFieldName] = plugin.name
  node = sanitizeNode(node)

  return {
    ...actionOptions,
    type: `ADD_FIELD_TO_NODE`,
    plugin,
    payload: node,
    addedField: name,
  }
}

/**
 * Creates a link between a parent and child node. This is used when you
 * transform content from a node creating a new child node. You need to add
 * this new child node to the `children` array of the parent but since you
 * don't have direct access to the immutable parent node, use this action
 * instead.
 * @param {Object} $0
 * @param {Object} $0.parent the parent node object
 * @param {Object} $0.child the child node object
 * @example
 * createParentChildLink({ parent: parentNode, child: childNode })
 */
actions.createParentChildLink = (
  { parent, child }: { parent: any, child: any },
  plugin?: Plugin
) => {
  if (!parent.children.includes(child.id)) {
    parent.children.push(child.id)
  }

  return {
    type: `ADD_CHILD_NODE_TO_PARENT_NODE`,
    plugin,
    payload: parent,
  }
}

/**
 * Merge additional configuration into the current webpack config. A few
 * configurations options will be ignored if set, in order to try prevent accidental breakage.
 * Specifically, any change to `entry`, `output`, `target`, or `resolveLoaders` will be ignored.
 *
 * For full control over the webpack config, use `replaceWebpackConfig()`.
 *
 * @param {Object} config partial webpack config, to be merged into the current one
 */
actions.setWebpackConfig = (config: Object, plugin?: ?Plugin = null) => {
  if (config.node?.fs === `empty`) {
    report.warn(
      `[deprecated${
        plugin ? ` ` + plugin.name : ``
      }] node.fs is deprecated. Please set "resolve.fallback.fs = false".`
    )
    delete config.node.fs
    config.resolve = config.resolve || {}
    config.resolve.fallback = config.resolve.fallback || {}
    config.resolve.fallback.fs = false
  }

  return {
    type: `SET_WEBPACK_CONFIG`,
    plugin,
    payload: config,
  }
}

/**
 * Completely replace the webpack config for the current stage. This can be
 * dangerous and break Gatsby if certain configuration options are changed.
 *
 * Generally only useful for cases where you need to handle config merging logic
 * yourself, in which case consider using `webpack-merge`.
 *
 * @param {Object} config complete webpack config
 */
actions.replaceWebpackConfig = (config: Object, plugin?: ?Plugin = null) => {
  if (config.node?.fs === `empty`) {
    report.warn(
      `[deprecated${
        plugin ? ` ` + plugin.name : ``
      }] node.fs is deprecated. Please set "resolve.fallback.fs = false".`
    )
    delete config.node.fs
    config.resolve = config.resolve || {}
    config.resolve.fallback = config.resolve.fallback || {}
    config.resolve.fallback.fs = false
  }

  return {
    type: `REPLACE_WEBPACK_CONFIG`,
    plugin,
    payload: config,
  }
}

/**
 * Set top-level Babel options. Plugins and presets will be ignored. Use
 * setBabelPlugin and setBabelPreset for this.
 * @param {Object} config An options object in the shape of a normal babelrc JavaScript object
 * @example
 * setBabelOptions({
 *   options: {
 *     sourceMaps: `inline`,
 *   }
 * })
 */
actions.setBabelOptions = (options: Object, plugin?: ?Plugin = null) => {
  // Validate
  let name = `The plugin "${plugin.name}"`
  if (plugin.name === `default-site-plugin`) {
    name = `Your site's "gatsby-node.js"`
  }
  if (!_.isObject(options)) {
    console.log(`${name} must pass an object to "setBabelOptions"`)
    console.log(JSON.stringify(options, null, 4))
    if (isNotTestEnv) {
      process.exit(1)
    }
  }

  if (!_.isObject(options.options)) {
    console.log(`${name} must pass options to "setBabelOptions"`)
    console.log(JSON.stringify(options, null, 4))
    if (isNotTestEnv) {
      process.exit(1)
    }
  }

  return {
    type: `SET_BABEL_OPTIONS`,
    plugin,
    payload: options,
  }
}

/**
 * Add new plugins or merge options into existing Babel plugins.
 * @param {Object} config A config object describing the Babel plugin to be added.
 * @param {string} config.name The name of the Babel plugin
 * @param {Object} config.options Options to pass to the Babel plugin.
 * @example
 * setBabelPlugin({
 *   name:  `@emotion/babel-plugin`,
 *   options: {
 *     sourceMap: true,
 *   },
 * })
 */
actions.setBabelPlugin = (config: Object, plugin?: ?Plugin = null) => {
  // Validate
  let name = `The plugin "${plugin.name}"`
  if (plugin.name === `default-site-plugin`) {
    name = `Your site's "gatsby-node.js"`
  }
  if (!config.name) {
    console.log(`${name} must set the name of the Babel plugin`)
    console.log(JSON.stringify(config, null, 4))
    if (isNotTestEnv) {
      process.exit(1)
    }
  }
  if (!config.options) {
    config.options = {}
  }
  return {
    type: `SET_BABEL_PLUGIN`,
    plugin,
    payload: config,
  }
}

/**
 * Add new presets or merge options into existing Babel presets.
 * @param {Object} config A config object describing the Babel plugin to be added.
 * @param {string} config.name The name of the Babel preset.
 * @param {Object} config.options Options to pass to the Babel preset.
 * @example
 * setBabelPreset({
 *   name: `@babel/preset-react`,
 *   options: {
 *     pragma: `Glamor.createElement`,
 *   },
 * })
 */
actions.setBabelPreset = (config: Object, plugin?: ?Plugin = null) => {
  // Validate
  let name = `The plugin "${plugin.name}"`
  if (plugin.name === `default-site-plugin`) {
    name = `Your site's "gatsby-node.js"`
  }
  if (!config.name) {
    console.log(`${name} must set the name of the Babel preset`)
    console.log(JSON.stringify(config, null, 4))
    if (isNotTestEnv) {
      process.exit(1)
    }
  }
  if (!config.options) {
    config.options = {}
  }
  return {
    type: `SET_BABEL_PRESET`,
    plugin,
    payload: config,
  }
}

/**
 * DEPRECATED. Use createJobV2 instead.
 *
 * Create a "job". This is a long-running process that is generally
 * started as a side-effect to a GraphQL query.
 * [`gatsby-plugin-sharp`](/plugins/gatsby-plugin-sharp/) uses this for
 * example.
 *
 * Gatsby doesn't finish its process until all jobs are ended.
 * @param {Object} job A job object with at least an id set
 * @param {id} job.id The id of the job
 * @deprecated Use "createJobV2" instead
 * @example
 * createJob({ id: `write file id: 123`, fileName: `something.jpeg` })
 */
actions.createJob = (job: Job, plugin?: ?Plugin = null) => {
  let msg = `Action "createJob" is deprecated. Please use "createJobV2" instead`

  if (plugin?.name) {
    msg = msg + ` (called by ${plugin.name})`
  }
  reportOnce(msg)

  return {
    type: `CREATE_JOB`,
    plugin,
    payload: job,
  }
}

/**
 * Create a "job". This is a long-running process that is generally
 * started as a side-effect to a GraphQL query.
 * [`gatsby-plugin-sharp`](/plugins/gatsby-plugin-sharp/) uses this for
 * example.
 *
 * Gatsby doesn't finish its process until all jobs are ended.
 * @param {Object} job A job object with name, inputPaths, outputDir and args
 * @param {string} job.name The name of the job you want to execute
 * @param {string[]} job.inputPaths The inputPaths that are needed to run
 * @param {string} job.outputDir The directory where all files are being saved to
 * @param {Object} job.args The arguments the job needs to execute
 * @returns {Promise<object>} Promise to see if the job is done executing
 * @example
 * createJobV2({ name: `IMAGE_PROCESSING`, inputPaths: [`something.jpeg`], outputDir: `public/static`, args: { width: 100, height: 100 } })
 */
actions.createJobV2 = (job: JobV2, plugin: Plugin) => (dispatch, getState) => {
  const internalJob = createInternalJob(job, plugin)

  const maybeWorkerPromise = maybeSendJobToMainProcess(internalJob)
  if (maybeWorkerPromise) {
    return maybeWorkerPromise
  }

  return createJobV2FromInternalJob(internalJob)(dispatch, getState)
}

actions.addGatsbyImageSourceUrl = (sourceUrl: string) => {
  return {
    type: `PROCESS_GATSBY_IMAGE_SOURCE_URL`,
    payload: { sourceUrl },
  }
}

/**
 * DEPRECATED. Use createJobV2 instead.
 *
 * Set (update) a "job". Sometimes on really long running jobs you want
 * to update the job as it continues.
 *
 * @param {Object} job A job object with at least an id set
 * @param {id} job.id The id of the job
 * @deprecated Use "createJobV2" instead
 * @example
 * setJob({ id: `write file id: 123`, progress: 50 })
 */
actions.setJob = (job: Job, plugin?: ?Plugin = null) => {
  let msg = `Action "setJob" is deprecated. Please use "createJobV2" instead`

  if (plugin?.name) {
    msg = msg + ` (called by ${plugin.name})`
  }
  reportOnce(msg)

  return {
    type: `SET_JOB`,
    plugin,
    payload: job,
  }
}

/**
 * DEPRECATED. Use createJobV2 instead.
 *
 * End a "job".
 *
 * Gatsby doesn't finish its process until all jobs are ended.
 * @param {Object} job  A job object with at least an id set
 * @param {id} job.id The id of the job
 * @deprecated Use "createJobV2" instead
 * @example
 * endJob({ id: `write file id: 123` })
 */
actions.endJob = (job: Job, plugin?: ?Plugin = null) => {
  let msg = `Action "endJob" is deprecated. Please use "createJobV2" instead`

  if (plugin?.name) {
    msg = msg + ` (called by ${plugin.name})`
  }
  reportOnce(msg)

  return {
    type: `END_JOB`,
    plugin,
    payload: job,
  }
}

/**
 * Set plugin status. A plugin can use this to save status keys e.g. the last
 * it fetched something. These values are persisted between runs of Gatsby.
 *
 * @param {Object} status  An object with arbitrary values set
 * @example
 * setPluginStatus({ lastFetched: Date.now() })
 */
actions.setPluginStatus = (
  status: { [key: string]: mixed },
  plugin: Plugin
) => {
  return {
    type: `SET_PLUGIN_STATUS`,
    plugin,
    payload: status,
  }
}

// Check if path is absolute and add pathPrefix in front if it's not
const maybeAddPathPrefix = (path, pathPrefix) => {
  const parsed = url.parse(path)
  const isRelativeProtocol = path.startsWith(`//`)
  return `${
    parsed.protocol != null || isRelativeProtocol ? `` : pathPrefix
  }${path}`
}

/**
 * Create a redirect from one page to another. Redirects work out of the box with Gatsby Cloud. Read more about
 * [working with redirects on Gatsby Cloud](https://support.gatsbyjs.com/hc/en-us/articles/1500003051241-Working-with-Redirects).
 * If you are hosting somewhere other than Gatsby Cloud, you will need a plugin to integrate the redirect data with
 * your hosting technology e.g. the [Netlify
 * plugin](/plugins/gatsby-plugin-netlify/), or the [Amazon S3
 * plugin](/plugins/gatsby-plugin-s3/). Alternatively, you can use
 * [this plugin](/plugins/gatsby-plugin-meta-redirect/) to generate meta redirect
 * html files for redirecting on any static file host.
 *
 * @param {Object} redirect Redirect data
 * @param {string} redirect.fromPath Any valid URL. Must start with a forward slash
 * @param {boolean} redirect.isPermanent This is a permanent redirect; defaults to temporary
 * @param {string} redirect.toPath URL of a created page (see `createPage`)
 * @param {boolean} redirect.redirectInBrowser Redirects are generally for redirecting legacy URLs to their new configuration on the server. If you can't update your UI for some reason, set `redirectInBrowser` to true and Gatsby will handle redirecting in the client as well. You almost never need this so be sure your use case fits before enabling.
 * @param {boolean} redirect.force (Plugin-specific) Will trigger the redirect even if the `fromPath` matches a piece of content. This is not part of the Gatsby API, but implemented by (some) plugins that configure hosting provider redirects
 * @param {number} redirect.statusCode (Plugin-specific) Manually set the HTTP status code. This allows you to create a rewrite (status code 200) or custom error page (status code 404). Note that this will override the `isPermanent` option which also sets the status code. This is not part of the Gatsby API, but implemented by (some) plugins that configure hosting provider redirects
 * @param {boolean} redirect.ignoreCase (Plugin-specific) Ignore case when looking for redirects
 * @param {Object} redirect.conditions Specify a country or language based redirect
 * @param {(string|string[])} redirect.conditions.country A two-letter country code based on the regional indicator symbol
 * @param {(string|string[])} redirect.conditions.language A two-letter identifier defined by ISO 639-1
 * @example
 * // Generally you create redirects while creating pages.
 * exports.createPages = ({ graphql, actions }) => {
 *   const { createRedirect } = actions
 *   createRedirect({ fromPath: '/old-url', toPath: '/new-url', isPermanent: true })
 *   createRedirect({ fromPath: '/url', toPath: '/zn-CH/url', conditions: { language: 'zn' }})
 *   createRedirect({ fromPath: '/url', toPath: '/en/url', conditions: { language: ['ca', 'us'] }})
 *   createRedirect({ fromPath: '/url', toPath: '/ca/url', conditions: { country: 'ca' }})
 *   createRedirect({ fromPath: '/url', toPath: '/en/url', conditions: { country: ['ca', 'us'] }})
 *   createRedirect({ fromPath: '/not_so-pretty_url', toPath: '/pretty/url', statusCode: 200 })
 *   // Create pages here
 * }
 */
actions.createRedirect = ({
  fromPath,
  isPermanent = false,
  redirectInBrowser = false,
  toPath,
  ignoreCase = true,
  ...rest
}) => {
  let pathPrefix = ``
  if (store.getState().program.prefixPaths) {
    pathPrefix = store.getState().config.pathPrefix
  }

  return {
    type: `CREATE_REDIRECT`,
    payload: {
      fromPath: maybeAddPathPrefix(fromPath, pathPrefix),
      isPermanent,
      ignoreCase,
      redirectInBrowser,
      toPath: maybeAddPathPrefix(toPath, pathPrefix),
      ...rest,
    },
  }
}

/**
 * Create a dependency between a page and data.
 *
 * @param {Object} $0
 * @param {string} $0.path the path to the page
 * @param {string} $0.nodeId A node ID
 * @param {string} $0.connection A connection type
 * @private
 */
actions.createPageDependency = (
  {
    path,
    nodeId,
    connection,
  }: { path: string, nodeId: string, connection: string },
  plugin: string = ``
) => {
  console.warn(
    `Calling "createPageDependency" directly from actions in deprecated. Use "createPageDependency" from "gatsby/dist/redux/actions/add-page-dependency".`
  )
  return {
    type: `CREATE_COMPONENT_DEPENDENCY`,
    plugin,
    payload: [
      {
        path,
        nodeId,
        connection,
      },
    ],
  }
}

/**
 * Record that a page was visited on the server..
 *
 * @param {Object} $0
 * @param {string} $0.id the chunkName for the page component.
 */
actions.createServerVisitedPage = (chunkName: string) => {
  if (store.getState().visitedPages.get(`server`)?.has(chunkName)) {
    // we already have given chunk tracked, let's not emit `CREATE_SERVER_VISITED_PAGE`
    // action to not cause any additional work
    return []
  }

  return {
    type: `CREATE_SERVER_VISITED_PAGE`,
    payload: { componentChunkName: chunkName },
  }
}

/**
 * Creates an individual node manifest.
 * This is used to tie the unique revision state within a data source at the current point in time to a page generated from the provided node when it's node manifest is processed.
 *
 * @param {Object} manifest Manifest data
 * @param {string} manifest.manifestId An id which ties the unique revision state of this manifest to the unique revision state of a data source.
 * @param {Object} manifest.node The Gatsby node to tie the manifestId to. See the "createNode" action for more information about the node object details.
 * @param {string} manifest.updatedAtUTC (optional) The time in which the node was last updated. If this parameter is not included, a manifest is created for every node that gets called. By default, node manifests are created for content updated in the last 30 days. To change this, set a `NODE_MANIFEST_MAX_DAYS_OLD` environment variable.
 * @example
 * unstable_createNodeManifest({
 *   manifestId: `post-id-1--updated-53154315`,
 *   updatedAtUTC: `2021-07-08T21:52:28.791+01:00`,
 *   node: {
 *      id: `post-id-1`
 *   },
 * })
 */
actions.unstable_createNodeManifest = (
  { manifestId, node, updatedAtUTC },
  plugin: Plugin
) => {
  return {
    type: `CREATE_NODE_MANIFEST`,
    payload: {
      manifestId,
      node,
      pluginName: plugin.name,
      updatedAtUTC,
    },
  }
}

/**
 * Stores request headers for a given domain to be later used when making requests for Image CDN (and potentially other features).
 *
 * @param {Object} $0
 * @param {string} $0.domain The domain to store the headers for.
 * @param {Object} $0.headers The headers to store.
 */
actions.setRequestHeaders = ({ domain, headers }, plugin: Plugin) => {
  const headersIsObject =
    typeof headers === `object` && headers !== null && !Array.isArray(headers)

  const noHeaders = !headersIsObject
  const noDomain = typeof domain !== `string`

  if (noHeaders) {
    reporter.warn(
      `Plugin ${plugin.name} called actions.setRequestHeaders with a headers property that isn't an object.`
    )
  }

  if (noDomain) {
    reporter.warn(
      `Plugin ${plugin.name} called actions.setRequestHeaders with a domain property that isn't a string.`
    )
  }

  if (noDomain || noHeaders) {
    reporter.panic(
      `Plugin ${plugin.name} attempted to set request headers with invalid arguments. See above warnings for more info.`
    )

    return null
  }

  const baseDomain = url.parse(domain)?.hostname

  if (baseDomain) {
    return {
      type: `SET_REQUEST_HEADERS`,
      payload: {
        domain: baseDomain,
        headers,
      },
    }
  } else {
    reporter.panic(
      `Plugin ${plugin.name} attempted to set request headers for a domain that is not a valid URL. (${domain})`
    )

    return null
  }
}

module.exports = { actions }<|MERGE_RESOLUTION|>--- conflicted
+++ resolved
@@ -423,11 +423,8 @@
     // Ensure the page has a context object
     context: page.context || {},
     updatedAt: Date.now(),
-<<<<<<< HEAD
     manifestId: ``,
-=======
     slices: page?.slices || {},
->>>>>>> 0b3c34c2
 
     // Link page to its plugin.
     pluginCreator___NODE: plugin.id ?? ``,
