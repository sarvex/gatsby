--- conflicted
+++ resolved
@@ -1,9 +1,11 @@
 const _ = require(`lodash`)
-<<<<<<< HEAD
-const { getNullableType, getNamedType, GraphQLList } = require(`graphql`)
-=======
-const { GraphQLUnionType, GraphQLInterfaceType } = require(`graphql`)
->>>>>>> 0da85e2c
+const {
+  GraphQLUnionType,
+  GraphQLInterfaceType,
+  GraphQLList,
+  getNullableType,
+  getNamedType,
+} = require(`graphql`)
 const prepareRegex = require(`../../utils/prepare-regex`)
 const { getNodeTypeCollection, getNodeTypesView } = require(`./nodes`)
 const { emitter } = require(`../../redux`)
@@ -266,24 +268,10 @@
  * @returns {promise} A promise that will eventually be resolved with
  * a collection of matching objects (even if `firstOnly` is true)
  */
-<<<<<<< HEAD
 async function runQuery(
-  { gqlType, queryArgs, firstOnly },
+  { gqlSchema, gqlType, queryArgs, firstOnly },
   resolvedFields = {}
 ) {
-  // Clone args as for some reason graphql-js removes the constructor
-  // from nested objects which breaks a check in sift.js.
-  const gqlArgs = JSON.parse(JSON.stringify(queryArgs))
-
-  const lokiArgs = convertArgs(gqlArgs, gqlType, resolvedFields)
-
-  console.log(gqlType.getTypes())
-  const coll = getNodeTypeCollection(gqlType.name)
-  console.log(gqlType, gqlType.name, coll)
-  ensureFieldIndexes(coll, lokiArgs)
-  let chain = coll.chain().find(lokiArgs, firstOnly)
-=======
-async function runQuery({ gqlType, gqlSchema, queryArgs, firstOnly }) {
   // Clone args as for some reason graphql-js removes the constructor
   // from nested objects which breaks a check in sift.js.
   const gqlArgs = JSON.parse(JSON.stringify(queryArgs))
@@ -299,7 +287,6 @@
   } else {
     possibleTypeNames = [gqlType.name]
   }
->>>>>>> 0da85e2c
 
   let chain
   let sortFields
@@ -319,16 +306,12 @@
         coll.ensureIndex(sortField[0])
       }
     }
-<<<<<<< HEAD
-    // console.log(sortFields)
-=======
     chain = coll.chain()
   }
 
   chain.find(lokiArgs, firstOnly)
 
   if (sortFields) {
->>>>>>> 0da85e2c
     chain = chain.compoundsort(sortFields)
   }
 
