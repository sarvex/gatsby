{
  "name": "gatsby-source-mongodb",
<<<<<<< HEAD
  "description": "Stub description for gatsby-source-mongodb",
  "version": "1.5.16-10",
=======
  "description": "Source plugin for pulling data into Gatsby from MongoDB collections",
  "version": "1.5.20",
>>>>>>> 1d9a99b7
  "author": "jhermans85@hotmail.com",
  "bugs": {
    "url": "https://github.com/gatsbyjs/gatsby/issues"
  },
  "dependencies": {
    "@babel/runtime": "7.0.0-beta.47",
    "lodash": "^4.17.4",
    "mongodb": "^2.2.30"
  },
  "devDependencies": {
    "@babel/cli": "7.0.0-beta.47",
    "@babel/core": "7.0.0-beta.47",
    "cross-env": "^5.1.4"
  },
  "homepage": "https://github.com/gatsbyjs/gatsby/tree/master/packages/gatsby-source-mongodb#readme",
  "keywords": [
    "gatsby",
    "gatsby-plugin"
  ],
  "license": "MIT",
  "main": "index.js",
  "repository": "https://github.com/gatsbyjs/gatsby/tree/master/packages/gatsby-source-mongodb",
  "scripts": {
    "build": "babel src --out-dir . --ignore **/__tests__",
    "prepublish": "cross-env NODE_ENV=production npm run build",
    "watch": "babel -w src --out-dir . --ignore **/__tests__"
  }
}<|MERGE_RESOLUTION|>--- conflicted
+++ resolved
@@ -1,12 +1,7 @@
 {
   "name": "gatsby-source-mongodb",
-<<<<<<< HEAD
-  "description": "Stub description for gatsby-source-mongodb",
+  "description": "Source plugin for pulling data into Gatsby from MongoDB collections",
   "version": "1.5.16-10",
-=======
-  "description": "Source plugin for pulling data into Gatsby from MongoDB collections",
-  "version": "1.5.20",
->>>>>>> 1d9a99b7
   "author": "jhermans85@hotmail.com",
   "bugs": {
     "url": "https://github.com/gatsbyjs/gatsby/issues"
