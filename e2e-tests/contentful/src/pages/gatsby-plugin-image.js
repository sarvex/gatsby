--- conflicted
+++ resolved
@@ -32,11 +32,7 @@
             {node.constrained ? (
               <GatsbyImage image={node.constrained} alt={node.title} />
             ) : (
-<<<<<<< HEAD
-              <SvgImage src={node.url} />
-=======
-              <SvgImage src={node.file.url} alt={node.title} />
->>>>>>> 10abdcb3
+              <SvgImage src={node.file.url} alt={node.title} />
             )}
           </div>
         ))}
@@ -54,11 +50,7 @@
             {node.fullWidth ? (
               <GatsbyImage image={node.fullWidth} alt={node.title} />
             ) : (
-<<<<<<< HEAD
-              <SvgImage src={node.url} />
-=======
-              <SvgImage src={node.file.url} alt={node.title} />
->>>>>>> 10abdcb3
+              <SvgImage src={node.file.url} alt={node.title} />
             )}
           </div>
         ))}
@@ -77,11 +69,7 @@
             {node.fixed ? (
               <GatsbyImage image={node.fixed} alt={node.title} />
             ) : (
-<<<<<<< HEAD
-              <SvgImage src={node.url} />
-=======
-              <SvgImage src={node.file.url} alt={node.title} />
->>>>>>> 10abdcb3
+              <SvgImage src={node.file.url} alt={node.title} />
             )}
           </div>
         ))}
@@ -100,11 +88,7 @@
             {node.dominantColor ? (
               <GatsbyImage image={node.dominantColor} alt={node.title} />
             ) : (
-<<<<<<< HEAD
-              <SvgImage src={node.url} />
-=======
-              <SvgImage src={node.file.url} alt={node.title} />
->>>>>>> 10abdcb3
+              <SvgImage src={node.file.url} alt={node.title} />
             )}
           </div>
         ))}
@@ -123,11 +107,7 @@
             {node.traced ? (
               <GatsbyImage image={node.traced} alt={node.title} />
             ) : (
-<<<<<<< HEAD
-              <SvgImage src={node.url} />
-=======
-              <SvgImage src={node.file.url} alt={node.title} />
->>>>>>> 10abdcb3
+              <SvgImage src={node.file.url} alt={node.title} />
             )}
           </div>
         ))}
@@ -146,11 +126,7 @@
             {node.blurred ? (
               <GatsbyImage image={node.blurred} alt={node.title} />
             ) : (
-<<<<<<< HEAD
-              <SvgImage src={node.url} />
-=======
-              <SvgImage src={node.file.url} alt={node.title} />
->>>>>>> 10abdcb3
+              <SvgImage src={node.file.url} alt={node.title} />
             )}
           </div>
         ))}
@@ -169,11 +145,7 @@
             {node.customImageFormats ? (
               <GatsbyImage image={node.customImageFormats} alt={node.title} />
             ) : (
-<<<<<<< HEAD
-              <SvgImage src={node.url} />
-=======
-              <SvgImage src={node.file.url} alt={node.title} />
->>>>>>> 10abdcb3
+              <SvgImage src={node.file.url} alt={node.title} />
             )}
           </div>
         ))}
@@ -200,11 +172,7 @@
                 alt={node.title}
               />
             ) : (
-<<<<<<< HEAD
-              <SvgImage src={node.url} />
-=======
-              <SvgImage src={node.file.url} alt={node.title} />
->>>>>>> 10abdcb3
+              <SvgImage src={node.file.url} alt={node.title} />
             )}
           </div>
         ))}
@@ -223,11 +191,7 @@
             {node.constrained ? (
               <GatsbyImage image={node.constrained} alt={node.title} />
             ) : (
-<<<<<<< HEAD
-              <SvgImage src={node.url} />
-=======
-              <SvgImage src={node.file.url} alt={node.title} />
->>>>>>> 10abdcb3
+              <SvgImage src={node.file.url} alt={node.title} />
             )}
           </div>
         ))}
@@ -246,11 +210,7 @@
             {node.constrained ? (
               <GatsbyImage image={node.constrained} alt={node.title} />
             ) : (
-<<<<<<< HEAD
-              <SvgImage src={node.url} />
-=======
-              <SvgImage src={node.file.url} alt={node.title} />
->>>>>>> 10abdcb3
+              <SvgImage src={node.file.url} alt={node.title} />
             )}
           </div>
         ))}
