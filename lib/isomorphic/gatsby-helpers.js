--- conflicted
+++ resolved
@@ -1,11 +1,7 @@
 /* @flow weak */
 import { config } from 'config'
 import invariant from 'invariant'
-<<<<<<< HEAD
 import _ from 'lodash'
-=======
-import isString from 'lodash/isString'
-import path from 'path'
 
 function isDataURL (s) {
   // Regex from https://gist.github.com/bgrins/6194623#gistcomment-1671744
@@ -13,7 +9,6 @@
   const regex = /^\s*data:([a-z]+\/[a-z0-9\-\+]+(;[a-z\-]+=[a-z0-9\-]+)?)?(;base64)?,[a-z0-9!\$&',\(\)\*\+,;=\-\._~:@\/\?%\s]*\s*$/i
   return !!s.match(regex)
 }
->>>>>>> ecca6925
 
 // Function to add prefix to links.
 const prefixLink = (_link) => {
@@ -27,7 +22,11 @@
     `
     invariant(_.isString(config.linkPrefix), invariantMessage)
 
-    return (!isString(_link) || isDataURL(_link)) ? _link : path.join(config.linkPrefix, _link)
+    if (isDataURL(_link)) {
+      return _link
+    } else {
+      return config.linkPrefix + _link
+    }
   } else {
     return _link
   }
